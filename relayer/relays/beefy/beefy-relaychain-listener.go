--- conflicted
+++ resolved
@@ -231,27 +231,6 @@
 		return err
 	}
 
-<<<<<<< HEAD
-			simplifiedProof, err := merkle.ConvertToSimplifiedMMRProof(latestMMRProof.BlockHash, uint64(latestMMRProof.Proof.LeafIndex), latestMMRProof.Leaf, uint64(latestMMRProof.Proof.LeafCount), latestMMRProof.Proof.Items)
-			log.WithField("simplifiedProof", simplifiedProof).Info("Converted proof to simplified proof")
-
-			serializedProof, err := types.EncodeToBytes(simplifiedProof)
-			if err != nil {
-				log.WithError(err).Error("Failed to serialize MMR Proof")
-				return err
-			}
-			log.WithField("latestMMRProof", latestMMRProof.Leaf.Version).Info("Got latestMMRProof")
-
-			info := store.BeefyRelayInfo{
-				ValidatorAddresses:       beefyAuthoritiesBytes,
-				SignedCommitment:         signedCommitmentBytes,
-				Status:                   store.CommitmentWitnessed,
-				SerializedLatestMMRProof: serializedProof,
-				MMRLeafCount:             mmrLeafCount,
-			}
-			li.beefyMessages <- info
-		}
-=======
 	mmrLeafCount, err := li.relaychainConn.FetchMMRLeafCount(blockHash)
 	if err != nil {
 		log.WithError(err).Error("Failed get MMR Leaf Count")
@@ -264,12 +243,16 @@
 		return err
 	}
 
-	serializedProof, err := types.EncodeToBytes(latestMMRProof)
+	log.WithField("latestMMRProof", latestMMRProof.Leaf.Version).Info("Got latestMMRProof")
+
+	simplifiedProof, err := merkle.ConvertToSimplifiedMMRProof(latestMMRProof.BlockHash, uint64(latestMMRProof.Proof.LeafIndex), latestMMRProof.Leaf, uint64(latestMMRProof.Proof.LeafCount), latestMMRProof.Proof.Items)
+	log.WithField("simplifiedProof", simplifiedProof).Info("Converted latestMMRProof to simplified proof")
+
+	serializedProof, err := types.EncodeToBytes(simplifiedProof)
 	if err != nil {
 		log.WithError(err).Error("Failed to serialize MMR Proof")
 		return err
 	}
-	log.WithField("latestMMRProof", latestMMRProof.Leaf.Version).Info("Got latestMMRProof")
 
 	info := store.BeefyRelayInfo{
 		ValidatorAddresses:       beefyAuthoritiesBytes,
@@ -284,7 +267,6 @@
 		return ctx.Err()
 	case li.beefyMessages <- info:
 		return nil
->>>>>>> 28531a4c
 	}
 }
 
