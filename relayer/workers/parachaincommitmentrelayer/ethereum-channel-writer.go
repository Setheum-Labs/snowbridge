--- conflicted
+++ resolved
@@ -146,7 +146,6 @@
 		Width: big.NewInt(int64(msgPackage.paraHeadProofWidth)),
 		Proof: msgPackage.paraHeadProof,
 	}
-<<<<<<< HEAD
 
 	err := wr.logBasicTx(messages, paraheadPartial, paraHeadProof, msgPackage.paraHeadProofRoot,
 		beefyMMRLeafPartial, beefyMMRLeafIndex, beefyLeafCount, beefyMMRProof)
@@ -155,8 +154,6 @@
 		return err
 	}
 
-=======
->>>>>>> 936d1ded
 	tx, err := wr.basicInboundChannel.Submit(options, messages, paraheadPartial,
 		paraHeadProof, beefyMMRLeafPartial,
 		big.NewInt(beefyMMRLeafIndex), big.NewInt(beefyLeafCount), beefyMMRProof)
@@ -211,16 +208,11 @@
 	for _, item := range msgPackage.mmrProof.Proof.Items {
 		beefyMMRProof = append(beefyMMRProof, [32]byte(item))
 	}
-<<<<<<< HEAD
-
-=======
->>>>>>> 936d1ded
 	paraHeadProof := incentivized.ParachainLightClientParachainHeadProof{
 		Pos:   big.NewInt(int64(msgPackage.paraHeadProofPos)),
 		Width: big.NewInt(int64(msgPackage.paraHeadProofWidth)),
 		Proof: msgPackage.paraHeadProof,
 	}
-<<<<<<< HEAD
 
 	err := wr.logIncentivizedTx(messages, paraheadPartial, paraHeadProof, msgPackage.paraHeadProofRoot,
 		beefyMMRLeafPartial, beefyMMRLeafIndex, beefyLeafCount, beefyMMRProof)
@@ -229,8 +221,6 @@
 		return err
 	}
 
-=======
->>>>>>> 936d1ded
 	tx, err := wr.incentivizedInboundChannel.Submit(options, messages,
 		paraheadPartial,
 		paraHeadProof, beefyMMRLeafPartial,
