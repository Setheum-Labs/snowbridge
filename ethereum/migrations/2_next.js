require("dotenv").config();

const ScaleCodec = artifacts.require("ScaleCodec");
const ETHApp = artifacts.require("ETHApp");
const ERC20App = artifacts.require("ERC20App");
const DOTApp = artifacts.require("DOTApp");
const TestToken = artifacts.require("TestToken");
const TestToken721 = artifacts.require("TestToken721");
const ERC721App = artifacts.require("ERC721App");
const ValidatorRegistry = artifacts.require("ValidatorRegistry");
const MMRVerification = artifacts.require("MMRVerification");
const MerkleProof = artifacts.require("MerkleProof");
const Bitfield = artifacts.require("Bitfield");
const Blake2b = artifacts.require("Blake2b");

const channels = {
  basic: {
    inbound: {
      contract: artifacts.require("BasicInboundChannel"),
      instance: null
    },
    outbound: {
      contract: artifacts.require("BasicOutboundChannel"),
      instance: null,
    }
  },
  incentivized: {
    inbound: {
      contract: artifacts.require("IncentivizedInboundChannel"),
      instance: null
    },
    outbound: {
      contract: artifacts.require("IncentivizedOutboundChannel"),
      instance: null
    }
  },
}

const contracts = {
  beefylightclient: {
    contract: artifacts.require("BeefyLightClient"),
    instance: null
  },
  blake2b: {
    contract: artifacts.require("Blake2b"),
    instance: null
  }
}

module.exports = function (deployer, network, accounts) {
  deployer.then(async () => {

    if (network === 'development') {
      return
    }

    // Deploy & link libraries
    await deployer.deploy(ScaleCodec);
<<<<<<< HEAD
    deployer.link(ScaleCodec, [ETHApp, ERC20App, DOTApp, ERC721App, contracts.lightclientbridge.contract]);
=======
    deployer.link(ScaleCodec, [ETHApp, ERC20App, DOTApp, contracts.beefylightclient.contract]);
>>>>>>> 34132d3d

    // Account of governance contract
    // TODO: deploy the contract in this migration and use its address
    let administrator = accounts[0];

    // Fee for incentivized channel
    if (!("INCENTIVIZED_CHANNEL_FEE" in process.env)) {
      throw "Missing INCENTIVIZED_CHANNEL_FEE in environment config"
    }
    const fee = process.env.INCENTIVIZED_CHANNEL_FEE

    await deployer.deploy(MerkleProof);
    deployer.link(MerkleProof, [ValidatorRegistry]);
    await deployer.deploy(Bitfield);
    deployer.link(Bitfield, [contracts.beefylightclient.contract]);

    // TODO: Hardcoded for testing
    const root = "0x697ea2a8fe5b03468548a7a413424a6292ab44a82a6f5cc594c3fa7dda7ce402";
    const numValidators = 2;
    const valRegistry = await deployer.deploy(ValidatorRegistry, root, numValidators, 0);
    const mmrVerification = await deployer.deploy(MMRVerification);
    const blake2b = await deployer.deploy(Blake2b);

    contracts.beefylightclient.instance = await deployer.deploy(
      contracts.beefylightclient.contract,
      valRegistry.address,
      mmrVerification.address,
      blake2b.address,
      0
    );

    await valRegistry.transferOwnership(contracts.beefylightclient.instance.address)

    channels.basic.inbound.instance = await deployer.deploy(
      channels.basic.inbound.contract,
      contracts.beefylightclient.instance.address
    );
    channels.basic.outbound.instance = await deployer.deploy(channels.basic.outbound.contract);
    channels.incentivized.inbound.instance = await deployer.deploy(
      channels.incentivized.inbound.contract,
      contracts.beefylightclient.instance.address
    );
    channels.incentivized.outbound.instance = await deployer.deploy(channels.incentivized.outbound.contract);

    // Deploy applications
    const ethApp = await deployer.deploy(
      ETHApp,
      channels.incentivized.inbound.instance.address,
      {
        inbound: channels.basic.inbound.instance.address,
        outbound: channels.basic.outbound.instance.address,
      },
      {
        inbound: channels.incentivized.inbound.instance.address,
        outbound: channels.incentivized.outbound.instance.address,
      },
    );

    const erc20App = await deployer.deploy(
      ERC20App,
      {
        inbound: channels.basic.inbound.instance.address,
        outbound: channels.basic.outbound.instance.address,
      },
      {
        inbound: channels.incentivized.inbound.instance.address,
        outbound: channels.incentivized.outbound.instance.address,
      },
    );

    const token = await deployer.deploy(TestToken, 100000000, "Test Token", "TEST");

    // Deploy ERC1820 Registry for our E2E stack.
    if (network === 'e2e_test') {
      require('@openzeppelin/test-helpers/configure')({ web3 });
      const { singletons } = require('@openzeppelin/test-helpers');

      await singletons.ERC1820Registry(accounts[0]);
    }

    const dotApp = await deployer.deploy(
      DOTApp,
      "Snowfork DOT",
      "SnowDOT",
      channels.incentivized.outbound.instance.address,
      {
        inbound: channels.basic.inbound.instance.address,
        outbound: channels.basic.outbound.instance.address,
      },
      {
        inbound: channels.incentivized.inbound.instance.address,
        outbound: channels.incentivized.outbound.instance.address,
      },
    );

    await deployer.deploy(
      ERC721App,
      {
        inbound: channels.basic.inbound.instance.address,
        outbound: channels.basic.outbound.instance.address,
      },
      {
        inbound: channels.incentivized.inbound.instance.address,
        outbound: channels.incentivized.outbound.instance.address,
      },
    );
    await deployer.deploy(TestToken721, "Test Token 721", "TEST721");

    // Post-construction initialization for Incentivized outbound channel
    await channels.incentivized.outbound.instance.initialize(
      administrator,
      dotApp.address,
      [dotApp.address, ethApp.address, erc20App.address]
    );
    await channels.incentivized.outbound.instance.setFee(
      fee,
      { from: administrator }
    );

    // Post-construction initialization for Incentivized inbound channel
    await channels.incentivized.inbound.instance.initialize(
      administrator,
      ethApp.address,
    );

    await token.mint("10000", {
      from: accounts[0],
    });
    await token.mint("10000", {
      from: accounts[1],
    });

  })
};<|MERGE_RESOLUTION|>--- conflicted
+++ resolved
@@ -56,11 +56,7 @@
 
     // Deploy & link libraries
     await deployer.deploy(ScaleCodec);
-<<<<<<< HEAD
-    deployer.link(ScaleCodec, [ETHApp, ERC20App, DOTApp, ERC721App, contracts.lightclientbridge.contract]);
-=======
-    deployer.link(ScaleCodec, [ETHApp, ERC20App, DOTApp, contracts.beefylightclient.contract]);
->>>>>>> 34132d3d
+    deployer.link(ScaleCodec, [ETHApp, ERC20App, DOTApp, ERC721App, contracts.beefylightclient.contract]);
 
     // Account of governance contract
     // TODO: deploy the contract in this migration and use its address
