--- conflicted
+++ resolved
@@ -5,13 +5,8 @@
 	BalancesConfig, GenesisConfig,
 	SystemConfig, VerifierLightclientConfig,
 	BasicInboundChannelConfig, IncentivizedInboundChannelConfig,
-<<<<<<< HEAD
 	ETHConfig, ERC20Config, DOTConfig, ERC721Config,
 	AssetsConfig, NftConfig,
-	CommitmentsConfig,
-=======
-	ETHConfig, ERC20Config, DOTConfig, AssetsConfig,
->>>>>>> fb5362c8
 	ParachainInfoConfig,
 	BasicOutboundChannelConfig,
 	IncentivizedOutboundChannelConfig,
@@ -192,7 +187,6 @@
 			phantom: Default::default(),
 		},
 		erc721_app: ERC721Config {
-			// TODO: fill proper address
 			address: hex!["b1185ede04202fe62d38f5db72f71e38ff3e8305"].into()
 		},
 		parachain_info: ParachainInfoConfig { parachain_id: para_id },
