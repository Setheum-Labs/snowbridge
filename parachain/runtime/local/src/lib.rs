#![allow(clippy::all)]
#![cfg_attr(not(feature = "std"), no_std)]
// `construct_runtime!` does a lot of recursion and requires us to increase the limit to 256.
#![recursion_limit="256"]

// Make the WASM binary available.
#[cfg(feature = "std")]
include!(concat!(env!("OUT_DIR"), "/wasm_binary.rs"));

use sp_core::{crypto::KeyTypeId, OpaqueMetadata};
use sp_runtime::{
	ApplyExtrinsicResult, generic, create_runtime_str, impl_opaque_keys, MultiSignature,
	transaction_validity::{TransactionValidity, TransactionSource},
};
use sp_runtime::traits::{
	BlakeTwo256, Keccak256, Convert, Block as BlockT, AccountIdLookup, Verify, IdentifyAccount,
};
use sp_api::impl_runtime_apis;

use sp_std::prelude::*;

use sp_version::RuntimeVersion;
#[cfg(feature = "std")]
use sp_version::NativeVersion;

// A few exports that help ease life for downstream crates.
#[cfg(any(feature = "std", test))]
pub use sp_runtime::BuildStorage;
pub use pallet_timestamp::Call as TimestampCall;
pub use pallet_balances::Call as BalancesCall;
pub use sp_runtime::{Permill, Perbill, ModuleId, traits::AccountIdConversion};
pub use frame_support::{
	construct_runtime,
	dispatch::DispatchResult,
	parameter_types, StorageValue,
	traits::{KeyOwnerProofSystem, Randomness, Filter},
	weights::{
		Weight, IdentityFee,
		constants::{BlockExecutionWeight, ExtrinsicBaseWeight, RocksDbWeight, WEIGHT_PER_SECOND},
	},
};
use pallet_transaction_payment::FeeDetails;
use pallet_transaction_payment_rpc_runtime_api::RuntimeDispatchInfo;

pub use artemis_core::{AssetId, OutboundRouter, ChannelId, MessageId, rewards::InstantRewards};
use dispatch::EnsureEthereumAccount;

pub use verifier_lightclient::{EthereumHeader, EthereumDifficultyConfig};

use polkadot_parachain::primitives::Sibling;
use xcm::v0::{Junction, MultiLocation, NetworkId};
use xcm_builder::{
	AccountId32Aliases, LocationInverter, ParentIsDefault, RelayChainAsNative, SiblingParachainAsNative,
	SiblingParachainConvertsVia, SignedAccountId32AsNative, SovereignSignedViaLocation,
	CurrencyAdapter,
};
use xcm_executor::{Config, XcmExecutor, traits::{NativeAsset, IsConcrete}};
use cumulus_primitives_core::relay_chain::Balance as RelayChainBalance;

use artemis_xcm_support::AssetsTransactor;

/// An index to a block.
pub type BlockNumber = u32;

/// Alias to 512-bit hash when used in the context of a transaction signature on the chain.
pub type Signature = MultiSignature;

/// Some way of identifying an account on the chain. We intentionally make it equivalent
/// to the public key of our transaction signing scheme.
pub type AccountId = <<Signature as Verify>::Signer as IdentifyAccount>::AccountId;

/// The type for looking up accounts. We don't expect more than 4 billion of them, but you
/// never know...
pub type AccountIndex = u32;

/// Balance of an account.
pub type Balance = u128;

/// Index of a transaction in the chain.
pub type Index = u32;

/// A hash of some data used by the chain.
pub type Hash = sp_core::H256;

/// Digest item type.
pub type DigestItem = generic::DigestItem<Hash>;

/// Opaque types. These are used by the CLI to instantiate machinery that don't need to know
/// the specifics of the runtime. They can then be made to be agnostic over specific formats
/// of data like extrinsics, allowing for them to continue syncing the network through upgrades
/// to even the core data structures.
pub mod opaque {
	use super::*;

	pub use sp_runtime::OpaqueExtrinsic as UncheckedExtrinsic;

	/// Opaque block header type.
	pub type Header = generic::Header<BlockNumber, BlakeTwo256>;
	/// Opaque block type.
	pub type Block = generic::Block<Header, UncheckedExtrinsic>;
	/// Opaque block identifier type.
	pub type BlockId = generic::BlockId<Block>;

	impl_opaque_keys! {
		pub struct SessionKeys {}
	}
}

/// This runtime version.
pub const VERSION: RuntimeVersion = RuntimeVersion {
	spec_name: create_runtime_str!("snowbridge"),
	impl_name: create_runtime_str!("snowbridge"),
	authoring_version: 1,
	spec_version: 1,
	impl_version: 1,
	apis: RUNTIME_API_VERSIONS,
	transaction_version: 1,
};

pub const MILLISECS_PER_BLOCK: u64 = 6000;

pub const SLOT_DURATION: u64 = MILLISECS_PER_BLOCK;

// Time is measured by number of blocks.
pub const MINUTES: BlockNumber = 60_000 / (MILLISECS_PER_BLOCK as BlockNumber);
pub const HOURS: BlockNumber = MINUTES * 60;
pub const DAYS: BlockNumber = HOURS * 24;

/// The version information used to identify this runtime when compiled natively.
#[cfg(feature = "std")]
pub fn native_version() -> NativeVersion {
	NativeVersion {
		runtime_version: VERSION,
		can_author_with: Default::default(),
	}
}

const NORMAL_DISPATCH_RATIO: Perbill = Perbill::from_percent(75);

parameter_types! {
	pub const Version: RuntimeVersion = VERSION;
	pub const BlockHashCount: BlockNumber = 2400;
	/// We allow for 2 seconds of compute with a 6 second average block time.
	pub BlockWeights: frame_system::limits::BlockWeights = frame_system::limits::BlockWeights
		::with_sensible_defaults(2 * WEIGHT_PER_SECOND, NORMAL_DISPATCH_RATIO);
	pub BlockLength: frame_system::limits::BlockLength = frame_system::limits::BlockLength
		::max_with_normal_ratio(5 * 1024 * 1024, NORMAL_DISPATCH_RATIO);
	pub const SS58Prefix: u8 = 42;
}

// Configure FRAME pallets to include in runtime.

impl frame_system::Config for Runtime {
	/// The basic call filter to use in dispatchable.
	type BaseCallFilter = ();
	/// Block & extrinsics weights: base values and limits.
	type BlockWeights = BlockWeights;
	/// The maximum length of a block (in bytes).
	type BlockLength = BlockLength;
	/// The identifier used to distinguish between accounts.
	type AccountId = AccountId;
	/// The aggregated dispatch type that is available for extrinsics.
	type Call = Call;
	/// The lookup mechanism to get account ID from whatever is passed in dispatchers.
	type Lookup = AccountIdLookup<AccountId, ()>;
	/// The index type for storing how many extrinsics an account has signed.
	type Index = Index;
	/// The index type for blocks.
	type BlockNumber = BlockNumber;
	/// The type for hashing blocks and tries.
	type Hash = Hash;
	/// The hashing algorithm used.
	type Hashing = BlakeTwo256;
	/// The header type.
	type Header = generic::Header<BlockNumber, BlakeTwo256>;
	/// The ubiquitous event type.
	type Event = Event;
	/// The ubiquitous origin type.
	type Origin = Origin;
	/// Maximum number of block number to block hash mappings to keep (oldest pruned first).
	type BlockHashCount = BlockHashCount;
	/// The weight of database operations that the runtime can invoke.
	type DbWeight = RocksDbWeight;
	/// Version of the runtime.
	type Version = Version;
	/// Converts a module to the index of the module in `construct_runtime!`.
	///
	/// This type is being generated by `construct_runtime!`.
	type PalletInfo = PalletInfo;
	/// What to do if a new account is created.
	type OnNewAccount = ();
	/// What to do if an account is fully reaped from the system.
	type OnKilledAccount = ();
	/// The data to be stored in an account.
	type AccountData = pallet_balances::AccountData<Balance>;
	/// Weight information for the extrinsics of this pallet.
	type SystemWeightInfo = ();
	/// This is used as an identifier of the chain. 42 is the generic substrate prefix.
	type SS58Prefix = SS58Prefix;
}

parameter_types! {
	pub const MinimumPeriod: u64 = SLOT_DURATION / 2;
}

impl pallet_timestamp::Config for Runtime {
	/// A timestamp: milliseconds since the unix epoch.
	type Moment = u64;
	type OnTimestampSet = ();
	type MinimumPeriod = MinimumPeriod;
	type WeightInfo = ();
}

impl pallet_utility::Config for Runtime {
	type Event = Event;
	type Call = Call;
	type WeightInfo = ();
}

parameter_types! {
	pub const ExistentialDeposit: u128 = 500;
	pub const MaxLocks: u32 = 50;
}

impl pallet_balances::Config for Runtime {
	type MaxLocks = MaxLocks;
	/// The type for recording an account's balance.
	type Balance = Balance;
	/// The ubiquitous event type.
	type Event = Event;
	type DustRemoval = ();
	type ExistentialDeposit = ExistentialDeposit;
	type AccountStore = System;
	type WeightInfo = ();
}

parameter_types! {
	pub const TransactionByteFee: Balance = 1;
}

impl pallet_transaction_payment::Config for Runtime {
	type OnChargeTransaction = pallet_transaction_payment::CurrencyAdapter<Balances, ()>;
	type TransactionByteFee = TransactionByteFee;
	type WeightToFee = IdentityFee<Balance>;
	type FeeMultiplierUpdate = ();
}

// Cumulus and XCMP

impl cumulus_pallet_parachain_system::Config for Runtime {
	type Event = Event;
	type OnValidationData = ();
	type SelfParaId = parachain_info::Module<Runtime>;
	type DownwardMessageHandlers = LocalXcmHandler;
	type HrmpMessageHandlers = LocalXcmHandler;
}

impl parachain_info::Config for Runtime {}

pub struct RelayToNative;
impl Convert<RelayChainBalance, Balance> for RelayToNative {
	fn convert(val: u128) -> Balance {
		val
	}
}

pub struct NativeToRelay;
impl Convert<Balance, RelayChainBalance> for NativeToRelay {
	fn convert(val: u128) -> Balance {
		val
	}
}

parameter_types! {
	pub const PolkadotNetworkId: NetworkId = NetworkId::Polkadot;
}

pub struct AccountId32Converter;
impl Convert<AccountId, [u8; 32]> for AccountId32Converter {
	fn convert(account_id: AccountId) -> [u8; 32] {
		account_id.into()
	}
}

impl artemis_transfer::Config for Runtime {
	type Event = Event;
	type Balance = Balance;
	type ToRelayChainBalance = NativeToRelay;
	type AccountIdConverter = LocationConverter;
	type AccountId32Converter = AccountId32Converter;
	type RelayChainNetworkId = PolkadotNetworkId;
	type ParaId = ParachainInfo;
	type XcmExecutor = XcmExecutor<XcmConfig>;
}

parameter_types! {
	pub const RococoLocation: MultiLocation = MultiLocation::X1(Junction::Parent);
	pub const RococoNetwork: NetworkId = NetworkId::Polkadot;
	pub RelayChainOrigin: Origin = cumulus_pallet_xcm_handler::Origin::Relay.into();
	pub Ancestry: MultiLocation = MultiLocation::X1(Junction::Parachain {
		id: ParachainInfo::parachain_id().into(),
	});
}

pub type LocationConverter = (
	ParentIsDefault<AccountId>,
	SiblingParachainConvertsVia<Sibling, AccountId>,
	AccountId32Aliases<RococoNetwork, AccountId>,
);

type LocalAssetTransactor1 = AssetsTransactor<Assets, LocationConverter, AccountId>;
type LocalAssetTransactor2 = CurrencyAdapter<
	// Use this currency:
	Balances,
	// Use this currency when it is a fungible asset matching the given location or name:
	IsConcrete<RococoLocation>,
	// Do a simple punn to convert an AccountId32 MultiLocation into a native chain account ID:
	LocationConverter,
	// Our chain's account ID type (we can't get away without mentioning it explicitly):
	AccountId,
>;

type LocalAssetTransactor = (LocalAssetTransactor1, LocalAssetTransactor2);

pub type LocalOriginConverter = (
	SovereignSignedViaLocation<LocationConverter, Origin>,
	RelayChainAsNative<RelayChainOrigin, Origin>,
	SiblingParachainAsNative<cumulus_pallet_xcm_handler::Origin, Origin>,
	SignedAccountId32AsNative<RococoNetwork, Origin>,
);

pub struct XcmConfig;
impl Config for XcmConfig {
	type Call = Call;
	type XcmSender = LocalXcmHandler;
	type AssetTransactor = LocalAssetTransactor;
	type OriginConverter = LocalOriginConverter;
	type IsReserve = NativeAsset;
	type IsTeleporter = ();
	type LocationInverter = LocationInverter<Ancestry>;
}

impl cumulus_pallet_xcm_handler::Config for Runtime {
	type Event = Event;
	type XcmExecutor = XcmExecutor<XcmConfig>;
	type UpwardMessageSender = ParachainSystem;
	type HrmpMessageSender = ParachainSystem;
}

// Our pallets

pub struct CallFilter;
impl Filter<Call> for CallFilter {
	fn filter(call: &Call) -> bool {
		match call {
			Call::ETH(_) | Call::ERC20(_) | Call::DOT(_) => true,
			_ => false
		}
	}
}

impl dispatch::Config for Runtime {
	type Origin = Origin;
	type Event = Event;
	type MessageId = MessageId;
	type Call = Call;
	type CallFilter = CallFilter;
}

parameter_types! {
	pub RewardsAccount: AccountId = DotModuleId::get().into_account();
}

use basic_channel::inbound as basic_channel_inbound;
use incentivized_channel::inbound as incentivized_channel_inbound;
use basic_channel::outbound as basic_channel_outbound;
use incentivized_channel::outbound as incentivized_channel_outbound;

pub const BASIC_COMMITMENTS_INDEXING_PREFIX: &'static [u8] = b"basic";
pub const INCENTIVIZED_COMMITMENTS_INDEXING_PREFIX: &'static [u8] = b"incentivized";

impl basic_channel_inbound::Config for Runtime {
	type Event = Event;
	type Verifier = verifier_lightclient::Module<Runtime>;
	type MessageDispatch = dispatch::Module<Runtime>;
}

impl basic_channel_outbound::Config for Runtime {
	type Event = Event;
	const INDEXING_PREFIX: &'static [u8] = BASIC_COMMITMENTS_INDEXING_PREFIX;
	type Hashing = Keccak256;
}

parameter_types! {
	pub const CommitInterval: BlockNumber = 5;
}

impl incentivized_channel_inbound::Config for Runtime {
	type Event = Event;
	type Verifier = verifier_lightclient::Module<Runtime>;
	type MessageDispatch = dispatch::Module<Runtime>;
	type RewardsAccount = RewardsAccount;
	type InboundMessageFee = Balance;
	type RewardRelayer = InstantRewards<Self, Balances>;
}

impl incentivized_channel_outbound::Config for Runtime {
	type Event = Event;
	const INDEXING_PREFIX: &'static [u8] = INCENTIVIZED_COMMITMENTS_INDEXING_PREFIX;
 	type Hashing = Keccak256;
}

use sp_std::marker::PhantomData;
use sp_core::H160;

pub struct SimpleOutboundRouter<T>(PhantomData<T>);

impl<T> OutboundRouter<T::AccountId> for SimpleOutboundRouter<T>
where
	T: basic_channel_outbound::Config + incentivized_channel_outbound::Config
{
	fn submit(channel_id: ChannelId, who: &T::AccountId, target: H160, payload: &[u8]) -> DispatchResult {
		match channel_id {
			ChannelId::Basic => basic_channel_outbound::Module::<T>::submit(who, target, payload),
			ChannelId::Incentivized => incentivized_channel_outbound::Module::<T>::submit(who, target, payload),
		}
	}
}

pub const ROPSTEN_DIFFICULTY_CONFIG: EthereumDifficultyConfig = EthereumDifficultyConfig {
	byzantium_fork_block: 1700000,
	constantinople_fork_block: 4230000,
	muir_glacier_fork_block: 7117117,
};

parameter_types! {
	pub const DescendantsUntilFinalized: u8 = 1;
	pub const DifficultyConfig: EthereumDifficultyConfig = ROPSTEN_DIFFICULTY_CONFIG;
	pub const VerifyPoW: bool = false;
}

impl verifier_lightclient::Config for Runtime {
	type Event = Event;
	type DescendantsUntilFinalized = DescendantsUntilFinalized;
	type DifficultyConfig = DifficultyConfig;
	type VerifyPoW = VerifyPoW;
	type WeightInfo = ();
}

<<<<<<< HEAD
=======
parameter_types! {
	pub const CommitInterval: BlockNumber = 5;
	pub const MaxMessagesPerCommit: usize = 20;
}

impl commitments::Config for Runtime {
	const INDEXING_PREFIX: &'static [u8] = b"commitment";
	type Event = Event;
	type Hashing = Keccak256;
	type MaxMessagesPerCommit = MaxMessagesPerCommit;
}

>>>>>>> 7beeb35a
impl assets::Config for Runtime {
	type Event = Event;
	type WeightInfo = ();
}

parameter_types! {
	pub const EthAssetId: AssetId = AssetId::ETH;
}

impl eth_app::Config for Runtime {
	type Event = Event;
	type Asset = assets::SingleAssetAdaptor<Runtime, EthAssetId>;
	type OutboundRouter = SimpleOutboundRouter<Runtime>;
	type CallOrigin = EnsureEthereumAccount;
	type WeightInfo = ();
}

impl erc20_app::Config for Runtime {
	type Event = Event;
	type Assets = assets::Module<Runtime>;
	type OutboundRouter = SimpleOutboundRouter<Runtime>;
	type CallOrigin = EnsureEthereumAccount;
	type WeightInfo = ();
}

parameter_types! {
	pub const DotModuleId: ModuleId = ModuleId(*b"s/dotapp");
	pub const Decimals: u32 = 12;
}

impl dot_app::Config for Runtime {
	type Event = Event;
	type Currency = Balances;
	type OutboundRouter = SimpleOutboundRouter<Runtime>;
	type CallOrigin = EnsureEthereumAccount;
	type ModuleId = DotModuleId;
	type Decimals = Decimals;
	type WeightInfo = ();
}

construct_runtime!(
	pub enum Runtime where
		Block = Block,
		NodeBlock = opaque::Block,
		UncheckedExtrinsic = UncheckedExtrinsic
	{
		System: frame_system::{Module, Call, Config, Storage, Event<T>} = 0,
		Timestamp: pallet_timestamp::{Module, Call, Storage, Inherent} = 1,
		Balances: pallet_balances::{Module, Call, Storage, Config<T>, Event<T>} = 2,
		TransactionPayment: pallet_transaction_payment::{Module, Storage} = 3,
		RandomnessCollectiveFlip: pallet_randomness_collective_flip::{Module, Call, Storage} = 4,

		ParachainInfo: parachain_info::{Module, Storage, Config} = 5,
		ParachainSystem: cumulus_pallet_parachain_system::{Module, Call, Storage, Inherent, Event} = 6,

		BasicInboundChannel: basic_channel_inbound::{Module, Call, Config, Storage, Event} = 7,
		BasicOutboundChannel: basic_channel_outbound::{Module, Config<T>, Storage, Event} = 8,
		IncentivizedInboundChannel: incentivized_channel_inbound::{Module, Call, Config, Storage, Event} = 9,
		IncentivizedOutboundChannel: incentivized_channel_outbound::{Module, Config<T>, Storage, Event} = 10,
		Dispatch: dispatch::{Module, Call, Storage, Event<T>, Origin} = 11,
		VerifierLightclient: verifier_lightclient::{Module, Call, Storage, Event, Config} = 16,
		Assets: assets::{Module, Call, Config<T>, Storage, Event<T>} = 17,

		LocalXcmHandler: cumulus_pallet_xcm_handler::{Module, Event<T>, Origin} = 18,
		Transfer: artemis_transfer::{Module, Call, Event<T>} = 19,
		Utility: pallet_utility::{Module, Call, Event, Storage} = 20,

		ETH: eth_app::{Module, Call, Config, Storage, Event<T>} = 12,
		ERC20: erc20_app::{Module, Call, Config, Storage, Event<T>} = 13,
		DOT: dot_app::{Module, Call, Config, Storage, Event<T>} = 14,
	}
);

/// The address format for describing accounts.
pub type Address = sp_runtime::MultiAddress<AccountId, ()>;
/// Block header type as expected by this runtime.
pub type Header = generic::Header<BlockNumber, BlakeTwo256>;
/// Block type as expected by this runtime.
pub type Block = generic::Block<Header, UncheckedExtrinsic>;
/// A Block signed with a Justification
pub type SignedBlock = generic::SignedBlock<Block>;
/// BlockId type as expected by this runtime.
pub type BlockId = generic::BlockId<Block>;
/// The SignedExtension to the basic transaction logic.
pub type SignedExtra = (
	frame_system::CheckSpecVersion<Runtime>,
	frame_system::CheckTxVersion<Runtime>,
	frame_system::CheckGenesis<Runtime>,
	frame_system::CheckEra<Runtime>,
	frame_system::CheckNonce<Runtime>,
	frame_system::CheckWeight<Runtime>,
	pallet_transaction_payment::ChargeTransactionPayment<Runtime>
);
/// Unchecked extrinsic type as expected by this runtime.
pub type UncheckedExtrinsic = generic::UncheckedExtrinsic<Address, Call, Signature, SignedExtra>;
/// Extrinsic type that has already been checked.
pub type CheckedExtrinsic = generic::CheckedExtrinsic<AccountId, Call, SignedExtra>;
/// Executive: handles dispatch to the various modules.
pub type Executive = frame_executive::Executive<
	Runtime,
	Block,
	frame_system::ChainContext<Runtime>,
	Runtime,
	AllModules,
>;

impl_runtime_apis! {
	impl sp_api::Core<Block> for Runtime {
		fn version() -> RuntimeVersion {
			VERSION
		}

		fn execute_block(block: Block) {
			Executive::execute_block(block)
		}

		fn initialize_block(header: &<Block as BlockT>::Header) {
			Executive::initialize_block(header)
		}
	}

	impl sp_api::Metadata<Block> for Runtime {
		fn metadata() -> OpaqueMetadata {
			Runtime::metadata().into()
		}
	}

	impl sp_block_builder::BlockBuilder<Block> for Runtime {
		fn apply_extrinsic(extrinsic: <Block as BlockT>::Extrinsic) -> ApplyExtrinsicResult {
			Executive::apply_extrinsic(extrinsic)
		}

		fn finalize_block() -> <Block as BlockT>::Header {
			Executive::finalize_block()
		}

		fn inherent_extrinsics(data: sp_inherents::InherentData) -> Vec<<Block as BlockT>::Extrinsic> {
			data.create_extrinsics()
		}

		fn check_inherents(
			block: Block,
			data: sp_inherents::InherentData,
		) -> sp_inherents::CheckInherentsResult {
			data.check_extrinsics(&block)
		}

		fn random_seed() -> <Block as BlockT>::Hash {
			RandomnessCollectiveFlip::random_seed()
		}
	}

	impl sp_transaction_pool::runtime_api::TaggedTransactionQueue<Block> for Runtime {
		fn validate_transaction(
			source: TransactionSource,
			tx: <Block as BlockT>::Extrinsic,
		) -> TransactionValidity {
			Executive::validate_transaction(source, tx)
		}
	}

	impl sp_offchain::OffchainWorkerApi<Block> for Runtime {
		fn offchain_worker(header: &<Block as BlockT>::Header) {
			Executive::offchain_worker(header)
		}
	}

	impl sp_session::SessionKeys<Block> for Runtime {
		fn generate_session_keys(seed: Option<Vec<u8>>) -> Vec<u8> {
			opaque::SessionKeys::generate(seed)
		}

		fn decode_session_keys(
			encoded: Vec<u8>,
		) -> Option<Vec<(Vec<u8>, KeyTypeId)>> {
			opaque::SessionKeys::decode_into_raw_public_keys(&encoded)
		}
	}

	impl frame_system_rpc_runtime_api::AccountNonceApi<Block, AccountId, Index> for Runtime {
		fn account_nonce(account: AccountId) -> Index {
			System::account_nonce(account)
		}
	}

	impl pallet_transaction_payment_rpc_runtime_api::TransactionPaymentApi<Block, Balance> for Runtime {
		fn query_info(uxt: <Block as BlockT>::Extrinsic, len: u32) -> RuntimeDispatchInfo<Balance> {
			TransactionPayment::query_info(uxt, len)
		}
		fn query_fee_details(uxt: <Block as BlockT>::Extrinsic, len: u32) -> FeeDetails<Balance> {
			TransactionPayment::query_fee_details(uxt, len)
		}
	}

	#[cfg(feature = "runtime-benchmarks")]
	impl frame_benchmarking::Benchmark<Block> for Runtime {
		fn dispatch_benchmark(
			config: frame_benchmarking::BenchmarkConfig
		) -> Result<Vec<frame_benchmarking::BenchmarkBatch>, sp_runtime::RuntimeString> {
			use frame_benchmarking::{Benchmarking, BenchmarkBatch, add_benchmark, TrackedStorageKey};

			use frame_system_benchmarking::Module as SystemBench;
			impl frame_system_benchmarking::Config for Runtime {}

			let whitelist: Vec<TrackedStorageKey> = vec![
				// Block Number
				hex_literal::hex!("26aa394eea5630e07c48ae0c9558cef702a5c1b19ab7a04f536c519aca4983ac").to_vec().into(),
				// Total Issuance
				hex_literal::hex!("c2261276cc9d1f8598ea4b6a74b15c2f57c875e4cff74148e4628f264b974c80").to_vec().into(),
				// Execution Phase
				hex_literal::hex!("26aa394eea5630e07c48ae0c9558cef7ff553b5a9862a516939d82b3d3d8661a").to_vec().into(),
				// Event Count
				hex_literal::hex!("26aa394eea5630e07c48ae0c9558cef70a98fdbe9ce6c55837576c60c7af3850").to_vec().into(),
				// System Events
				hex_literal::hex!("26aa394eea5630e07c48ae0c9558cef780d41e5e16056765bc8461851072c9d7").to_vec().into(),
			];

			let mut batches = Vec::<BenchmarkBatch>::new();
			let params = (&config, &whitelist);

			add_benchmark!(params, batches, frame_system, SystemBench::<Runtime>);
			add_benchmark!(params, batches, pallet_balances, Balances);
			add_benchmark!(params, batches, pallet_timestamp, Timestamp);
			add_benchmark!(params, batches, verifier_lightclient, VerifierLightclient);
			add_benchmark!(params, batches, assets, Assets);
			add_benchmark!(params, batches, basic_channel_inbound, BasicInboundChannel);
			add_benchmark!(params, batches, dot_app, DOT);
			add_benchmark!(params, batches, erc20_app, ERC20);
			add_benchmark!(params, batches, eth_app, ETH);

			if batches.is_empty() { return Err("Benchmark not found for this pallet.".into()) }
			Ok(batches)
		}
	}
}

cumulus_pallet_parachain_system::register_validate_block!(Block, Executive);<|MERGE_RESOLUTION|>--- conflicted
+++ resolved
@@ -447,21 +447,6 @@
 	type WeightInfo = ();
 }
 
-<<<<<<< HEAD
-=======
-parameter_types! {
-	pub const CommitInterval: BlockNumber = 5;
-	pub const MaxMessagesPerCommit: usize = 20;
-}
-
-impl commitments::Config for Runtime {
-	const INDEXING_PREFIX: &'static [u8] = b"commitment";
-	type Event = Event;
-	type Hashing = Keccak256;
-	type MaxMessagesPerCommit = MaxMessagesPerCommit;
-}
-
->>>>>>> 7beeb35a
 impl assets::Config for Runtime {
 	type Event = Event;
 	type WeightInfo = ();
