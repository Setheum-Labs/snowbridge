--- conflicted
+++ resolved
@@ -67,14 +67,10 @@
 polkadot-parachain = { git = "https://github.com/paritytech/polkadot.git", branch = "rococo-v1" }
 
 artemis-core = { path = "primitives/core" }
-<<<<<<< HEAD
-artemis-runtime = { path = "runtime" }
 artemis-basic-channel-rpc = { path = "pallets/basic-channel/rpc" }
-=======
 snowbridge-runtime = { path = "runtime/snowbridge", optional = true }
 rococo-runtime = { path = "runtime/rococo", optional = true }
 local-runtime = { path = "runtime/local", optional = true }
->>>>>>> ac13a74a
 
 # These dependencies are used for runtime benchmarking
 frame-benchmarking = { git = "https://github.com/paritytech/substrate.git", branch = "rococo-v1" }
