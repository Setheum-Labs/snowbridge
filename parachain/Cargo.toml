--- conflicted
+++ resolved
@@ -68,7 +68,7 @@
 
 artemis-core = { path = "primitives/core" }
 artemis-runtime = { path = "runtime" }
-artemis-rialto-channel-rpc = { path = "pallets/rialto-channel/rpc" }
+artemis-basic-channel-rpc = { path = "pallets/basic-channel/rpc" }
 
 # These dependencies are used for runtime benchmarking
 frame-benchmarking = { git = "https://github.com/paritytech/substrate.git", branch = "rococo-v1" }
@@ -94,16 +94,9 @@
     "primitives/ethereum",
     "primitives/testutils",
     "primitives/xcm-support",
-<<<<<<< HEAD
-    "pallets/bridge",
-    "pallets/millau-channel",
-    "pallets/rialto-channel",
-    "pallets/rialto-channel/runtime-api",
-    "pallets/rialto-channel/rpc",
-=======
     "pallets/basic-channel",
+    "pallets/basic-channel/runtime-api",
     "pallets/incentivized-channel",
->>>>>>> 0e5f6a05
     "pallets/dispatch",
     "pallets/assets",
     "pallets/verifier-lightclient",
