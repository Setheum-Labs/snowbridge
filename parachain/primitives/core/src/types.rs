//! Types for representing messages

use frame_support::RuntimeDebug;
use sp_std::vec::Vec;
use sp_core::H256;
<<<<<<< HEAD
use sp_runtime::DigestItem;
=======
>>>>>>> 503042c4
use enum_iterator::IntoEnumIterator;
use codec::{Encode, Decode};

#[derive(Encode, Decode, Copy, Clone, PartialEq, Eq, RuntimeDebug)]
pub struct MessageId {
	pub channel_id: ChannelId,
	pub nonce: u64,
}

impl MessageId {
	pub fn new(channel_id: ChannelId, nonce: u64) -> Self {
		Self {
			channel_id, nonce
		}
	}
}

pub type MessageNonce = u64;

#[derive(Encode, Decode, Copy, Clone, PartialEq, Eq, IntoEnumIterator, RuntimeDebug)]
pub enum ChannelId {
	Basic,
	Incentivized
}

/// A message relayed from Ethereum.
#[derive(PartialEq, Clone, Encode, Decode, RuntimeDebug)]
pub struct Message {
	/// The raw message data.
	pub data: Vec<u8>,
	/// Input to the message verifier
	pub proof: Proof,
}

/// Verification input for the message verifier.
///
/// This data type allows us to support multiple verification schemes. In the near future,
/// A light-client scheme will be added too.
#[derive(PartialEq, Clone, Encode, Decode, RuntimeDebug)]
pub struct Proof {
	// The block hash of the block in which the receipt was included.
	pub block_hash: H256,
	// The index of the transaction (and receipt) within the block.
	pub tx_index: u32,
	// Proof keys and values
	pub data: (Vec<Vec<u8>>, Vec<Vec<u8>>),
<<<<<<< HEAD
}

/// Auxiliary [`DigestItem`] to include in header digest.
#[derive(Encode, Decode, Copy, Clone, PartialEq, RuntimeDebug)]
pub enum AuxiliaryDigestItem {
	/// A batch of messages has been committed.
	Commitment(ChannelId, H256)
}

impl<T> Into<DigestItem<T>> for AuxiliaryDigestItem {
    fn into(self) -> DigestItem<T> {
        DigestItem::Other(self.encode())
    }
}
=======
}
>>>>>>> 503042c4
<|MERGE_RESOLUTION|>--- conflicted
+++ resolved
@@ -3,10 +3,7 @@
 use frame_support::RuntimeDebug;
 use sp_std::vec::Vec;
 use sp_core::H256;
-<<<<<<< HEAD
 use sp_runtime::DigestItem;
-=======
->>>>>>> 503042c4
 use enum_iterator::IntoEnumIterator;
 use codec::{Encode, Decode};
 
@@ -53,7 +50,6 @@
 	pub tx_index: u32,
 	// Proof keys and values
 	pub data: (Vec<Vec<u8>>, Vec<Vec<u8>>),
-<<<<<<< HEAD
 }
 
 /// Auxiliary [`DigestItem`] to include in header digest.
@@ -67,7 +63,4 @@
     fn into(self) -> DigestItem<T> {
         DigestItem::Other(self.encode())
     }
-}
-=======
-}
->>>>>>> 503042c4
+}